/*
 * #%L
 * ImgLib2: a general-purpose, multidimensional image processing library.
 * %%
 * Copyright (C) 2009 - 2016 Tobias Pietzsch, Stephan Preibisch, Stephan Saalfeld,
 * John Bogovic, Albert Cardona, Barry DeZonia, Christian Dietz, Jan Funke,
 * Aivar Grislis, Jonathan Hale, Grant Harris, Stefan Helfrich, Mark Hiner,
 * Martin Horn, Steffen Jaensch, Lee Kamentsky, Larry Lindsey, Melissa Linkert,
 * Mark Longair, Brian Northan, Nick Perry, Dimiter Prodanov, Curtis Rueden,
 * Johannes Schindelin, Jean-Yves Tinevez and Michael Zinsmaier.
 * %%
 * Redistribution and use in source and binary forms, with or without
 * modification, are permitted provided that the following conditions are met:
 * 
 * 1. Redistributions of source code must retain the above copyright notice,
 *    this list of conditions and the following disclaimer.
 * 2. Redistributions in binary form must reproduce the above copyright notice,
 *    this list of conditions and the following disclaimer in the documentation
 *    and/or other materials provided with the distribution.
 * 
 * THIS SOFTWARE IS PROVIDED BY THE COPYRIGHT HOLDERS AND CONTRIBUTORS "AS IS"
 * AND ANY EXPRESS OR IMPLIED WARRANTIES, INCLUDING, BUT NOT LIMITED TO, THE
 * IMPLIED WARRANTIES OF MERCHANTABILITY AND FITNESS FOR A PARTICULAR PURPOSE
 * ARE DISCLAIMED. IN NO EVENT SHALL THE COPYRIGHT HOLDERS OR CONTRIBUTORS BE
 * LIABLE FOR ANY DIRECT, INDIRECT, INCIDENTAL, SPECIAL, EXEMPLARY, OR
 * CONSEQUENTIAL DAMAGES (INCLUDING, BUT NOT LIMITED TO, PROCUREMENT OF
 * SUBSTITUTE GOODS OR SERVICES; LOSS OF USE, DATA, OR PROFITS; OR BUSINESS
 * INTERRUPTION) HOWEVER CAUSED AND ON ANY THEORY OF LIABILITY, WHETHER IN
 * CONTRACT, STRICT LIABILITY, OR TORT (INCLUDING NEGLIGENCE OR OTHERWISE)
 * ARISING IN ANY WAY OUT OF THE USE OF THIS SOFTWARE, EVEN IF ADVISED OF THE
 * POSSIBILITY OF SUCH DAMAGE.
 * #L%
 */
package net.imglib2.algorithm.morphology.table2d;

import net.imglib2.IterableInterval;
import net.imglib2.RandomAccessible;
import net.imglib2.img.Img;
import net.imglib2.img.ImgFactory;
import net.imglib2.img.list.ListImgFactory;
import net.imglib2.type.BooleanType;
import net.imglib2.type.NativeType;
import net.imglib2.util.Util;

/**
 * Thin lines preserving the Euler number using the thinning algorithm # 1
 * described in Guo, "Parallel Thinning with Two Subiteration Algorithms",
 * <i>Communications of the ACM</i>, Vol 32 #3, page 359. The result generally
 * preserves the lines in an image while eroding their thickness.
 * <p>
 * For example:
 * 
 * <pre>
 * 1 1 1 1 1    1 1 1 1 1
 * 1 1 0 1 0    1 1 0 1 0
 * 1 1 1 1 0 -> 1 1 1 0 0
 * 1 1 0 1 0    1 0 0 1 0
 * 1 0 0 0 0    1 0 0 0 0
 * </pre>
 * 
 * Notice that this implementation decides to returns the above result, instead
 * of this following one, which is equivalently valid:
 * 
 * <pre>
 * 1 1 1 1 1
 * 1 1 0 1 0
 * 1 1 1 1 0
 * 1 0 0 0 0
 * 1 0 0 0 0
 * </pre>
 * 
 * @author Lee Kamentsky
 */
public class Thin
{
	public static < T extends BooleanType< T > > Img< T > thin( final Img< T > source )
	{
		return new Thin2().calculate( new Thin1().calculate( source ) );
	}

	@SuppressWarnings( { "unchecked", "rawtypes" } )
	public static < T extends BooleanType< T > > void thin( final RandomAccessible< T > source, final IterableInterval< T > target )
	{
		long[] targetDims = new long[] { target.dimension( 0 ), target.dimension( 1 ) };
		final T extendedVal = target.firstElement().createVariable();
		extendedVal.set( false );

		final ImgFactory< T > factory;
		if ( extendedVal instanceof NativeType )
<<<<<<< HEAD
			factory = Util.< NativeType >getArrayOrCellImgFactory( target, ( NativeType ) (Object) extendedVal );
=======
			factory = ( ImgFactory< T > ) Util.getArrayOrCellImgFactory( target, ( NativeType ) extendedVal );
>>>>>>> f19a78e5
		else
			factory = new ListImgFactory< T >();
		Img< T > temp = factory.create( targetDims, extendedVal );

		new Thin1().calculate( source, temp );
		new Thin2().calculate( temp, target );
	}

}<|MERGE_RESOLUTION|>--- conflicted
+++ resolved
@@ -87,11 +87,7 @@
 
 		final ImgFactory< T > factory;
 		if ( extendedVal instanceof NativeType )
-<<<<<<< HEAD
-			factory = Util.< NativeType >getArrayOrCellImgFactory( target, ( NativeType ) (Object) extendedVal );
-=======
 			factory = ( ImgFactory< T > ) Util.getArrayOrCellImgFactory( target, ( NativeType ) extendedVal );
->>>>>>> f19a78e5
 		else
 			factory = new ListImgFactory< T >();
 		Img< T > temp = factory.create( targetDims, extendedVal );
